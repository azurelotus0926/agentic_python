--- conflicted
+++ resolved
@@ -22,13 +22,8 @@
         print(self)
 
     def __str__(self) -> str:
-<<<<<<< HEAD
         return str(f"[{self.agent}: {self.type}] {self.payload}\n")
         
-=======
-        return str(self.payload or "")
-
->>>>>>> 020ba258
     def _safe(self, d, keys: list[str], default_val=None):
         for k in keys:
             if k in d:
@@ -54,7 +49,6 @@
     # is called, so we set it then.
     debug: bool = False
 
-<<<<<<< HEAD
     def __init__(
             self, 
             agent: str, 
@@ -65,10 +59,6 @@
             ignore_result: bool=False
         ):
         super().__init__(agent, 'prompt', message, depth)
-=======
-    def __init__(self, agent: str, message: str, depth: int = 0, debug: bool = False):
-        super().__init__(agent, "prompt", message, depth)
->>>>>>> 020ba258
         self.debug = debug
         self.originator = originator
         self.ignore_result = ignore_result
@@ -77,14 +67,10 @@
     def __init__(self, agent: str, message: str, depth: int = 0):
         super().__init__(agent, 'prompt_stated', message, depth)
 
-<<<<<<< HEAD
 class ResetHistory(Event):
     def __init__(self, agent: str):
         super().__init__(agent, 'reset_history', {})
         
-=======
-
->>>>>>> 020ba258
 class Output(Event):
     def __init__(self, agent: str, message: str, depth: int = 0):
         super().__init__(agent, "output", message, depth=depth)
@@ -95,12 +81,9 @@
     def __repr__(self) -> str:
         return repr(self.__dict__)
 
-<<<<<<< HEAD
     @property
     def is_output(self):
         return True
-=======
->>>>>>> 020ba258
 
 class ChatOutput(Output):
     def __init__(self, agent: str, payload: dict, depth: int = 0):
@@ -114,7 +97,6 @@
 
 
 class ToolCall(Event):
-<<<<<<< HEAD
     def __init__(self, agent: str, name: str, args: dict, depth: int = 0):
         super().__init__(agent, 'tool_call', name, depth=depth)
         self.args = args
@@ -131,17 +113,6 @@
     def __str__(self):
         name = self.payload
         return "<" + "--"*(self.depth+1) + f"{name}: {self.result}\n"
-=======
-    def __init__(self, agent: str, details: Any, depth: int = 0):
-        super().__init__(agent, "tool_call", details, depth=depth)
-
-    def __str__(self):
-        d = self.payload
-        name = self._safe(d, ["function", "name"])
-        args = self._safe(d, ["function", "arguments"], "{}")
-        return "--" * (self.depth + 1) + f"> {name}({args})"
-
->>>>>>> 020ba258
 
 class StartCompletion(Event):
     def __init__(self, agent: str):
@@ -201,27 +172,8 @@
 
     @property
     def context_variables(self):
-<<<<<<< HEAD
         return self.payload['vars']    
     
-=======
-        return self.payload["vars"]
-
-
-class AgentResume(Event):
-    def __init__(self, agent: str, response: str):
-        super().__init__(agent, "resume", response)
-
-    @property
-    def result(self):
-        return self.payload
-
-    @property
-    def context_variables(self):
-        return {}
-
-
->>>>>>> 020ba258
 class SetState(Event):
     def __init__(self, agent, state: dict):
         super().__init__(agent, "set_state", state)
@@ -236,19 +188,10 @@
     def actor_ref(self):
         return self.payload
 
-<<<<<<< HEAD
 PAUSE_FOR_INPUT_SENTINEL = "__PAUSE4INPUT__"
 PAUSE_FOR_CHILD_SENTINEL = "__PAUSE__CHILD"
 FINISH_AGENT_SENTINEL = "__FINISH__"
 class WaitForInput(Event):
-=======
-
-PAUSE_AGENT_SENTINEL = "__PAUSE__"
-PAUSE_FOR_CHILD_SENTINEL = "__PAUSE__CHILD"
-
-
-class PauseAgent(Event):
->>>>>>> 020ba258
     # Whenenever the agent needs to pause, either to wait for human input or a response from
     # another agent, we emit this event.
     def __init__(self, agent, request_keys: dict):
@@ -287,7 +230,6 @@
     def matches_sentinel(value) -> bool:
         return value == PAUSE_FOR_CHILD_SENTINEL
 
-<<<<<<< HEAD
 # Special result which aborts any further processing by the agent.
 class FinishAgentResult(Result):
     def __init__(self):
@@ -295,23 +237,4 @@
 
     @staticmethod
     def matches_sentinel(value) -> bool:
-        return value == FINISH_AGENT_SENTINEL
-=======
-
-class PauseAgentResult(Result):
-    def __init__(self, request_message: str):
-        super().__init__(
-            value=json.dumps(
-                {"_key": PAUSE_AGENT_SENTINEL, "request_message": request_message}
-            )
-        )
-
-    @staticmethod
-    def deserialize(value):
-        try:
-            d = json.loads(value)
-            if d.get("_key") == PAUSE_AGENT_SENTINEL:
-                return d.get("request_message")
-        except:
-            return None
->>>>>>> 020ba258
+        return value == FINISH_AGENT_SENTINEL